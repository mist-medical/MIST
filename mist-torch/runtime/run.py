--- conflicted
+++ resolved
@@ -148,11 +148,7 @@
     # Set up for distributed training
     def setup(self, rank, world_size):
         os.environ['MASTER_ADDR'] = 'localhost'
-<<<<<<< HEAD
-        os.environ['MASTER_PORT'] = '12355'
-=======
         os.environ['MASTER_PORT'] = self.args.master_port
->>>>>>> 50be6dd5
         dist.init_process_group("nccl", rank=rank, world_size=world_size)
 
     # Clean up processes after distributed training
